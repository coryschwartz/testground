notifications:
  email: false

language: go

go:
  - 1.14.x

services:
  - docker
#  - redis-server // the local:exec runner starts redis as a Docker container.

env:
  global:
    - GOTFLAGS="-race -coverprofile=coverage.txt -covermode=atomic"
    - GO111MODULE=on

cache:
  directories:
    - $HOME/gopath/pkg/mod

jobs:
  include:
    - stage: "lint, build, test"
      os: linux
      name: "tidy and lint"
      script:
        - make tidy
        - git diff --exit-code
<<<<<<< HEAD
        - go mod download
        - echo 'travis_fold:start:go.mod.graph' && echo 'go mod graph' && go mod graph && echo 'travis_fold:end:go.mod.graph'
        - pushd .. && go get github.com/golangci/golangci-lint/cmd/golangci-lint@v1.23.6 && popd
        - mkdir -p $HOME/testground/plans && ln -s $TRAVIS_BUILD_DIR/plans/placebo $HOME/testground/plans/placebo
        - make lint           # run a bunch of code checkers/linters in parallel
        - make test-build     # build the project
        - make test           # Run all the tests with the race detector enabled
        
    - stage: lint_build_check_test_run
=======
        - pushd .. && go get github.com/golangci/golangci-lint/cmd/golangci-lint@v1.23.6 && popd && make lint
    - name: "build recursive, build docker & test recursive"
      os: linux
      script:
        - make build-all
        - make docker
        - make test
    - name: "build on windows"
>>>>>>> dc55dbc6
      os: windows
      script:
        - go build ./...<|MERGE_RESOLUTION|>--- conflicted
+++ resolved
@@ -27,26 +27,15 @@
       script:
         - make tidy
         - git diff --exit-code
-<<<<<<< HEAD
-        - go mod download
-        - echo 'travis_fold:start:go.mod.graph' && echo 'go mod graph' && go mod graph && echo 'travis_fold:end:go.mod.graph'
-        - pushd .. && go get github.com/golangci/golangci-lint/cmd/golangci-lint@v1.23.6 && popd
-        - mkdir -p $HOME/testground/plans && ln -s $TRAVIS_BUILD_DIR/plans/placebo $HOME/testground/plans/placebo
-        - make lint           # run a bunch of code checkers/linters in parallel
-        - make test-build     # build the project
-        - make test           # Run all the tests with the race detector enabled
-        
-    - stage: lint_build_check_test_run
-=======
         - pushd .. && go get github.com/golangci/golangci-lint/cmd/golangci-lint@v1.23.6 && popd && make lint
     - name: "build recursive, build docker & test recursive"
       os: linux
       script:
+        - mkdir -p $HOME/testground/plans && ln -s $TRAVIS_BUILD_DIR/plans/placebo $HOME/testground/plans/placebo
         - make build-all
         - make docker
         - make test
     - name: "build on windows"
->>>>>>> dc55dbc6
       os: windows
       script:
         - go build ./...