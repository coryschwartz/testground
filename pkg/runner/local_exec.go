--- conflicted
+++ resolved
@@ -8,8 +8,6 @@
 	"strconv"
 	"time"
 
-	"golang.org/x/sync/errgroup"
-
 	"net"
 	"os/exec"
 	"reflect"
@@ -45,55 +43,12 @@
 // LocalExecutableRunnerCfg is the configuration struct for this runner.
 type LocalExecutableRunnerCfg struct{}
 
-<<<<<<< HEAD
-func (r *LocalExecutableRunner) Healthcheck(fix bool, engine api.Engine, writer io.Writer) (*api.HealthcheckReport, error) {
-=======
-type healthcheckedProcess struct {
-	HealthcheckItem api.HealthcheckItem
-	Checker         func() bool
-	Fixer           func() error
-	Success         string
-	Failure         string
-}
-
-func newhealthcheckedProcess(ctx context.Context, name string, address string, cmd string, args ...string) *healthcheckedProcess {
-	return &healthcheckedProcess{
-		HealthcheckItem: api.HealthcheckItem{
-			Name: name,
-		},
-		Checker: tcpChecker(address),
-		Fixer:   commandStarter(ctx, cmd, args...),
-		Success: fmt.Sprintf("%s instance check: OK", name),
-		Failure: fmt.Sprintf("%s instance check: FAIL", name),
-	}
-}
-
-// tcpChecker returns a closure which can be used to check
-// when a tcp port is open. Returns true if the socket is dialable.
-// Otherwise, returns false. Use as healthcheckedProcess.Checker.
-func tcpChecker(address string) func() bool {
-	return func() bool {
-		_, err := net.Dial("tcp", address)
-		return err == nil
-	}
-}
-
-func commandStarter(ctx context.Context, cmd string, args ...string) func() error {
-	return func() error {
-		cmd := exec.CommandContext(ctx, cmd, args...)
-		return cmd.Start()
-	}
-}
-
 func (r *LocalExecutableRunner) Healthcheck(fix bool, engine api.Engine, ow *rpc.OutputWriter) (*api.HealthcheckReport, error) {
->>>>>>> b055df0c
 	r.lk.Lock()
 	defer r.lk.Unlock()
 
 	ctx, cancel := context.WithCancel(engine.Context())
 	r.closeFn = cancel
-
-	log := logging.S().With("runner", "local:docker")
 
 	// Create a docker client.
 	cli, err := client.NewClientWithOpts(client.FromEnv, client.WithAPIVersionNegotiation())
@@ -106,7 +61,7 @@
 	hcHelper := ErrgroupHealthcheckHelper{report: &report}
 
 	// setup infra which is common between local:docker and local:exec
-	healthcheck_common_local_infra(&hcHelper, ctx, log, cli, "testground-control", engine.EnvConfig().SrcDir, r.outputsDir)
+	healthcheck_common_local_infra(&hcHelper, ctx, ow, cli, "testground-control", engine.EnvConfig().SrcDir, r.outputsDir)
 
 	// RunChecks will fill the report and return any errors.
 	err = hcHelper.RunChecks(ctx, fix)
@@ -225,9 +180,8 @@
 	return []string{"exec:go"}
 }
 
-func (*LocalExecutableRunner) TerminateAll(ctx context.Context) error {
-	log := logging.S()
-	log.Info("terminate local:docker requested")
+func (*LocalExecutableRunner) TerminateAll(ctx context.Context, ow *rpc.OutputWriter) error {
+	ow.Info("terminate local:docker requested")
 
 	cli, err := client.NewClientWithOpts(client.FromEnv, client.WithAPIVersionNegotiation())
 	if err != nil {
@@ -259,11 +213,11 @@
 		containers = append(containers, container.ID)
 	}
 
-	err = deleteContainers(cli, log, containers)
+	err = deleteContainers(cli, ow, containers)
 	if err != nil {
 		return fmt.Errorf("failed to list testground containers: %w", err)
 	}
 
-	log.Info("to delete networks and images, you may want to run `docker system prune`")
+	ow.Info("to delete networks and images, you may want to run `docker system prune`")
 	return nil
 }