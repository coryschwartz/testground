--- conflicted
+++ resolved
@@ -90,8 +90,6 @@
 	ctx, cancel := context.WithCancel(engine.Context())
 	defer cancel()
 
-	log := ow.With("runner", "local:docker")
-
 	// Create a docker client.
 	cli, err := client.NewClientWithOpts(client.FromEnv, client.WithAPIVersionNegotiation())
 	if err != nil {
@@ -99,23 +97,22 @@
 	}
 
 	r.outputsDir = filepath.Join(engine.EnvConfig().WorkDir(), "local_docker", "outputs")
-<<<<<<< HEAD
 	r.controlNetworkID = "testground-control"
 
 	report := api.HealthcheckReport{}
 	hcHelper := ErrgroupHealthcheckHelper{report: &report}
 
 	// setup infra which is common between local:docker and local:exec
-	healthcheck_common_local_infra(&hcHelper, ctx, log, cli, r.controlNetworkID, engine.EnvConfig().SrcDir, r.outputsDir)
+	healthcheck_common_local_infra(&hcHelper, ctx, ow, cli, r.controlNetworkID, engine.EnvConfig().SrcDir, r.outputsDir)
 
 	// sidecar, build it if necessary. This uses a customized HostConfig to bind mount
 	hcHelper.Enlist("local-sidecar",
 		DefaultContainerChecker(ctx,
-			log,
+			ow,
 			cli,
 			"testground-sidecar"),
 		CustomContainerFixer(ctx,
-			log,
+			ow,
 			cli,
 			engine.EnvConfig().SrcDir,
 			"testground-sidecar",
@@ -148,297 +145,6 @@
 			"docker",
 			"--pprof",
 		))
-=======
-	if _, err := os.Stat(r.outputsDir); err == nil {
-		msg := "outputs directory exists"
-		outputsDirCheck = api.HealthcheckItem{Name: "outputs-dir", Status: api.HealthcheckStatusOK, Message: msg}
-	} else if os.IsNotExist(err) {
-		msg := "outputs directory does not exist"
-		outputsDirCheck = api.HealthcheckItem{Name: "outputs-dir", Status: api.HealthcheckStatusFailed, Message: msg}
-	} else {
-		msg := fmt.Sprintf("failed to stat outputs directory: %s", err)
-		outputsDirCheck = api.HealthcheckItem{Name: "outputs-dir", Status: api.HealthcheckStatusAborted, Message: msg}
-	}
-
-	ci, err = docker.CheckContainer(ctx, log, cli, "testground-prometheus")
-	if err == nil {
-		switch {
-		case ci == nil:
-			msg := "prometheus container: non-existent"
-			prometheusContainerCheck = api.HealthcheckItem{Name: "prometheus-container", Status: api.HealthcheckStatusFailed, Message: msg}
-		case ci.State.Running:
-			msg := "prometheus container: running"
-			prometheusContainerCheck = api.HealthcheckItem{Name: "prometheus-container", Status: api.HealthcheckStatusOK, Message: msg}
-		default:
-			msg := fmt.Sprintf("prometheus container: status %s", ci.State.Status)
-			prometheusContainerCheck = api.HealthcheckItem{Name: "prometheus-container", Status: api.HealthcheckStatusFailed, Message: msg}
-		}
-	} else {
-		msg := fmt.Sprintf("prometheus container errored: %s", err)
-		prometheusContainerCheck = api.HealthcheckItem{Name: "prometheus-container", Status: api.HealthcheckStatusAborted, Message: msg}
-	}
-
-	ci, err = docker.CheckContainer(ctx, log, cli, "prometheus-pushgateway")
-	if err == nil {
-		switch {
-		case ci == nil:
-			msg := "pushgateway container: non-existent"
-			pushgatewayContainerCheck = api.HealthcheckItem{Name: "pushgateway-container", Status: api.HealthcheckStatusFailed, Message: msg}
-		case ci.State.Running:
-			msg := "pushgateway container: running"
-			pushgatewayContainerCheck = api.HealthcheckItem{Name: "pushgateway-container", Status: api.HealthcheckStatusOK, Message: msg}
-		default:
-			msg := fmt.Sprintf("pushgateway container: status %s", ci.State.Status)
-			pushgatewayContainerCheck = api.HealthcheckItem{Name: "pushgateway-container", Status: api.HealthcheckStatusFailed, Message: msg}
-		}
-	} else {
-		msg := fmt.Sprintf("pushgateway container errored: %s", err)
-		pushgatewayContainerCheck = api.HealthcheckItem{Name: "pushgateway-container", Status: api.HealthcheckStatusAborted, Message: msg}
-	}
-
-	ci, err = docker.CheckContainer(ctx, log, cli, "testground-redis")
-	if err == nil {
-		switch {
-		case ci == nil:
-			msg := "redis container: non-existent"
-			redisContainerCheck = api.HealthcheckItem{Name: "redis-container", Status: api.HealthcheckStatusFailed, Message: msg}
-		case ci.State.Running:
-			msg := "redis container: running"
-			redisContainerCheck = api.HealthcheckItem{Name: "redis-container", Status: api.HealthcheckStatusOK, Message: msg}
-		default:
-			msg := fmt.Sprintf("redis container: status %s", ci.State.Status)
-			redisContainerCheck = api.HealthcheckItem{Name: "redis-container", Status: api.HealthcheckStatusFailed, Message: msg}
-		}
-	} else {
-		msg := fmt.Sprintf("redis container errored: %s", err)
-		redisContainerCheck = api.HealthcheckItem{Name: "redis-container", Status: api.HealthcheckStatusAborted, Message: msg}
-	}
-
-	ci, err = docker.CheckContainer(ctx, log, cli, "testground-redis-exporter")
-	if err == nil {
-		switch {
-		case ci == nil:
-			msg := "redis-exporter container: non-existent"
-			redisExporterContainerCheck = api.HealthcheckItem{Name: "redis-container", Status: api.HealthcheckStatusFailed, Message: msg}
-		case ci.State.Running:
-			msg := "redis-exporter container: running"
-			redisExporterContainerCheck = api.HealthcheckItem{Name: "redis-container", Status: api.HealthcheckStatusOK, Message: msg}
-		default:
-			msg := fmt.Sprintf("redis-exporter container: status %s", ci.State.Status)
-			redisExporterContainerCheck = api.HealthcheckItem{Name: "redis-container", Status: api.HealthcheckStatusFailed, Message: msg}
-		}
-	} else {
-		msg := fmt.Sprintf("redis-exporter container errored: %s", err)
-		redisExporterContainerCheck = api.HealthcheckItem{Name: "redis-container", Status: api.HealthcheckStatusAborted, Message: msg}
-	}
-
-	ci, err = docker.CheckContainer(ctx, log, cli, "testground-sidecar")
-	if err == nil {
-		switch {
-		case ci == nil:
-			msg := "sidecar container: non-existent"
-			sidecarContainerCheck = api.HealthcheckItem{Name: "sidecar-container", Status: api.HealthcheckStatusFailed, Message: msg}
-		case ci.State.Running:
-			msg := "sidecar container: running"
-			sidecarContainerCheck = api.HealthcheckItem{Name: "sidecar-container", Status: api.HealthcheckStatusOK, Message: msg}
-		default:
-			msg := fmt.Sprintf("sidecar container: status %s", ci.State.Status)
-			sidecarContainerCheck = api.HealthcheckItem{Name: "sidecar-container", Status: api.HealthcheckStatusFailed, Message: msg}
-		}
-	} else {
-		msg := fmt.Sprintf("sidecar container errored: %s", err)
-		sidecarContainerCheck = api.HealthcheckItem{Name: "sidecar-container", Status: api.HealthcheckStatusAborted, Message: msg}
-	}
-
-	report := &api.HealthcheckReport{
-		Checks: []api.HealthcheckItem{
-			ctrlNetCheck,
-			grafanaContainerCheck,
-			outputsDirCheck,
-			prometheusContainerCheck,
-			pushgatewayContainerCheck,
-			redisContainerCheck,
-			redisExporterContainerCheck,
-			sidecarContainerCheck,
-		},
-	}
-
-	if !fix {
-		return report, nil
-	}
-
-	// FIX LOGIC ====================
-
-	var fixes []api.HealthcheckItem
-
-	if ctrlNetCheck.Status != api.HealthcheckStatusOK {
-		id, err := ensureControlNetwork(ctx, cli, log)
-		if err == nil {
-			r.controlNetworkID = id
-			msg := "control network created successfully"
-			it := api.HealthcheckItem{Name: "control-network", Status: api.HealthcheckStatusOK, Message: msg}
-			fixes = append(fixes, it)
-		} else {
-			msg := fmt.Sprintf("failed to create control network: %s", err)
-			it := api.HealthcheckItem{Name: "control-network", Status: api.HealthcheckStatusFailed, Message: msg}
-			fixes = append(fixes, it)
-		}
-	}
-
-	if grafanaContainerCheck.Status != api.HealthcheckStatusOK {
-		switch r.controlNetworkID {
-		case "":
-			msg := "omitted creation of grafana container; no control network"
-			it := api.HealthcheckItem{Name: "grafana-container", Status: api.HealthcheckStatusOmitted, Message: msg}
-			fixes = append(fixes, it)
-		default:
-			if err == nil {
-				_, err := ensureInfraContainer(ctx, cli, ow, "testground-grafana", "bitnami/grafana", r.controlNetworkID, true)
-				if err == nil {
-					msg := "grafana container created successfully"
-					it := api.HealthcheckItem{Name: "grafana-container", Status: api.HealthcheckStatusOK, Message: msg}
-					fixes = append(fixes, it)
-				} else {
-					msg := fmt.Sprintf("failed to create grafana container: %s", err)
-					it := api.HealthcheckItem{Name: "grafana-container", Status: api.HealthcheckStatusFailed, Message: msg}
-					fixes = append(fixes, it)
-				}
-			} else {
-				msg := fmt.Sprintf("failed to create grafana image: %s", err)
-				it := api.HealthcheckItem{Name: "grafana-container", Status: api.HealthcheckStatusFailed, Message: msg}
-				fixes = append(fixes, it)
-			}
-		}
-	}
-
-	if outputsDirCheck.Status != api.HealthcheckStatusOK {
-		if err := os.MkdirAll(r.outputsDir, 0777); err == nil {
-			msg := "outputs dir created successfully"
-			it := api.HealthcheckItem{Name: "outputs-dir", Status: api.HealthcheckStatusOK, Message: msg}
-			fixes = append(fixes, it)
-		} else {
-			msg := fmt.Sprintf("failed to create outputs dir: %s", err)
-			it := api.HealthcheckItem{Name: "outputs-dir", Status: api.HealthcheckStatusFailed, Message: msg}
-			fixes = append(fixes, it)
-		}
-	}
-
-	if prometheusContainerCheck.Status != api.HealthcheckStatusOK {
-		switch r.controlNetworkID {
-		case "":
-			msg := "omitted creation of prometheus container; no control network"
-			it := api.HealthcheckItem{Name: "prometheus-container", Status: api.HealthcheckStatusOmitted, Message: msg}
-			fixes = append(fixes, it)
-		default:
-			_, err := docker.EnsureImage(ctx, ow, cli, &docker.BuildImageOpts{
-				Name: "testground-prometheus",
-				// This is the location of the pre-configured prometheus used by the local docker runner.
-				BuildCtx: filepath.Join(engine.EnvConfig().SrcDir, "infra/docker/testground-prometheus"),
-			})
-
-			if err == nil {
-				_, err := ensureInfraContainer(ctx, cli, ow, "testground-prometheus", "testground-prometheus:latest", r.controlNetworkID, false)
-				if err == nil {
-					msg := "prometheus container created successfully"
-					it := api.HealthcheckItem{Name: "prometheus-container", Status: api.HealthcheckStatusOK, Message: msg}
-					fixes = append(fixes, it)
-				} else {
-					msg := fmt.Sprintf("failed to create prometheus container: %s", err)
-					it := api.HealthcheckItem{Name: "prometheus-container", Status: api.HealthcheckStatusFailed, Message: msg}
-					fixes = append(fixes, it)
-				}
-			} else {
-				msg := fmt.Sprintf("failed to create prometheus image: %s", err)
-				it := api.HealthcheckItem{Name: "prometheus-container", Status: api.HealthcheckStatusFailed, Message: msg}
-				fixes = append(fixes, it)
-			}
-		}
-	}
-
-	if pushgatewayContainerCheck.Status != api.HealthcheckStatusOK {
-		switch r.controlNetworkID {
-		case "":
-			msg := "omitted creation of pushgateway container; no control network"
-			it := api.HealthcheckItem{Name: "pushgateway-container", Status: api.HealthcheckStatusOmitted, Message: msg}
-			fixes = append(fixes, it)
-		default:
-			_, err := ensureInfraContainer(ctx, cli, ow, "prometheus-pushgateway", "prom/pushgateway", r.controlNetworkID, true)
-			if err == nil {
-				msg := "pushgateway container created successfully"
-				it := api.HealthcheckItem{Name: "pushgateway-container", Status: api.HealthcheckStatusOK, Message: msg}
-				fixes = append(fixes, it)
-			} else {
-				msg := fmt.Sprintf("failed to create pushgateway container: %s", err)
-				it := api.HealthcheckItem{Name: "pushgateway-container", Status: api.HealthcheckStatusFailed, Message: msg}
-				fixes = append(fixes, it)
-			}
-		}
-	}
-
-	if redisContainerCheck.Status != api.HealthcheckStatusOK {
-		switch r.controlNetworkID {
-		case "":
-			msg := "omitted creation of redis container; no control network"
-			it := api.HealthcheckItem{Name: "redis-container", Status: api.HealthcheckStatusOmitted, Message: msg}
-			fixes = append(fixes, it)
-		default:
-			_, err := ensureInfraContainer(ctx, cli, ow, "testground-redis", "redis", r.controlNetworkID, true)
-			if err == nil {
-				msg := "redis container created successfully"
-				it := api.HealthcheckItem{Name: "redis-container", Status: api.HealthcheckStatusOK, Message: msg}
-				fixes = append(fixes, it)
-			} else {
-				msg := fmt.Sprintf("failed to create redis container: %s", err)
-				it := api.HealthcheckItem{Name: "redis-container", Status: api.HealthcheckStatusFailed, Message: msg}
-				fixes = append(fixes, it)
-			}
-		}
-	}
-
-	if redisExporterContainerCheck.Status != api.HealthcheckStatusOK {
-		switch r.controlNetworkID {
-		case "":
-			msg := "omitted creation of redis-exporter container; no control network"
-			it := api.HealthcheckItem{Name: "redis-exporter-container", Status: api.HealthcheckStatusOmitted, Message: msg}
-			fixes = append(fixes, it)
-		default:
-			// Redis exporter arguments
-			args := []string{
-				"--redis.addr",
-				"redis://testground-redis:6379",
-			}
-			_, err := ensureInfraContainer(ctx, cli, ow, "testground-redis-exporter", "bitnami/redis-exporter", r.controlNetworkID, true, args...)
-			if err == nil {
-				msg := "redis-exporter container created successfully"
-				it := api.HealthcheckItem{Name: "redis-exporter-container", Status: api.HealthcheckStatusOK, Message: msg}
-				fixes = append(fixes, it)
-			} else {
-				msg := fmt.Sprintf("failed to create redis-exporter container: %s", err)
-				it := api.HealthcheckItem{Name: "redis-exporter-container", Status: api.HealthcheckStatusFailed, Message: msg}
-				fixes = append(fixes, it)
-			}
-		}
-	}
-
-	if sidecarContainerCheck.Status != api.HealthcheckStatusOK {
-		switch r.controlNetworkID {
-		case "":
-			msg := "omitted creation of sidecar container; no control network"
-			it := api.HealthcheckItem{Name: "sidecar-container", Status: api.HealthcheckStatusOmitted, Message: msg}
-			fixes = append(fixes, it)
-		default:
-			_, err := ensureSidecarContainer(ctx, cli, r.outputsDir, log, r.controlNetworkID)
-			if err == nil {
-				msg := "control network created successfully"
-				it := api.HealthcheckItem{Name: "sidecar-container", Status: api.HealthcheckStatusOK, Message: msg}
-				fixes = append(fixes, it)
-			} else {
-				msg := fmt.Sprintf("failed to create control network: %s", err)
-
-				if err == errors.New("image not found") {
-					msg += "; docker image ipfs/testground not found, run `make docker-ipfs-testground`"
-				}
->>>>>>> b055df0c
 
 	// RunChecks will fill the report and return any errors.
 	err = hcHelper.RunChecks(ctx, fix)
@@ -719,24 +425,6 @@
 	}
 	close(errs)
 	return merr.ErrorOrNil()
-}
-
-func ensureControlNetwork(ctx context.Context, cli *client.Client, ow *rpc.OutputWriter) (id string, err error) {
-	return docker.EnsureBridgeNetwork(
-		ctx,
-		ow, cli,
-		"testground-control",
-		// making internal=false enables us to expose ports to the host (e.g.
-		// pprof and prometheus). by itself, it would allow the container to
-		// access the Internet, and therefore would break isolation, but since
-		// we have sidecar overriding the default Docker ip routes, and
-		// suppressing such traffic, we're safe.
-		false,
-		network.IPAMConfig{
-			Subnet:  controlSubnet,
-			Gateway: controlGateway,
-		},
-	)
 }
 
 func newDataNetwork(ctx context.Context, cli *client.Client, rw *rpc.OutputWriter, env *runtime.RunParams, name string) (id string, subnet *net.IPNet, err error) {
@@ -777,85 +465,7 @@
 	return id, subnet, err
 }
 
-<<<<<<< HEAD
-func (*LocalDockerRunner) CollectOutputs(ctx context.Context, input *api.CollectionInput, w io.Writer) error {
-=======
-// ensure container is started
-func ensureInfraContainer(ctx context.Context, cli *client.Client, ow *rpc.OutputWriter, containerName string, imageName string, networkID string, pull bool, cmds ...string) (id string, err error) {
-	container, _, err := docker.EnsureContainer(ctx, ow, cli, &docker.EnsureContainerOpts{
-		ContainerName: containerName,
-		ContainerConfig: &container.Config{
-			Image: imageName,
-			Cmd:   cmds,
-		},
-		HostConfig: &container.HostConfig{
-			NetworkMode:     container.NetworkMode(networkID),
-			PublishAllPorts: true,
-			Resources: container.Resources{
-				Ulimits: []*units.Ulimit{
-					{Name: "nofile", Hard: InfraMaxFilesUlimit, Soft: InfraMaxFilesUlimit},
-				},
-			},
-		},
-		PullImageIfMissing: pull,
-	})
-	if err != nil {
-		return "", err
-	}
-
-	return container.ID, err
-
-}
-
-// ensureSidecarContainer ensures there's a testground-sidecar container started.
-func ensureSidecarContainer(ctx context.Context, cli *client.Client, workDir string, ow *rpc.OutputWriter, controlNetworkID string) (id string, err error) {
-	dockerSock := "/var/run/docker.sock"
-	if host := cli.DaemonHost(); strings.HasPrefix(host, "unix://") {
-		dockerSock = host[len("unix://"):]
-	} else {
-		ow.Warnf("guessing docker socket as %s", dockerSock)
-	}
-	container, _, err := docker.EnsureContainer(ctx, ow, cli, &docker.EnsureContainerOpts{
-		ContainerName: "testground-sidecar",
-		ContainerConfig: &container.Config{
-			Image:      "ipfs/testground:latest",
-			Entrypoint: []string{"testground"},
-			Cmd:        []string{"sidecar", "--runner", "docker", "--pprof"},
-			Env:        []string{"REDIS_HOST=testground-redis", "GODEBUG=gctrace=1"},
-		},
-		HostConfig: &container.HostConfig{
-			PublishAllPorts: true,
-			PortBindings:    nat.PortMap{"6060": []nat.PortBinding{{HostIP: "0.0.0.0", HostPort: "0"}}},
-			NetworkMode:     container.NetworkMode(controlNetworkID),
-			// To lookup namespaces. Can't use SandboxKey for some reason.
-			PidMode: "host",
-			// We need _both_ to actually get a network namespace handle.
-			// We may be able to drop sys_admin if we drop netlink
-			// sockets that we're not using.
-			CapAdd: []string{"NET_ADMIN", "SYS_ADMIN"},
-			// needed to talk to docker.
-			Mounts: []mount.Mount{{
-				Type:   mount.TypeBind,
-				Source: dockerSock,
-				Target: "/var/run/docker.sock",
-			}},
-			Resources: container.Resources{
-				Ulimits: []*units.Ulimit{
-					{Name: "nofile", Hard: InfraMaxFilesUlimit, Soft: InfraMaxFilesUlimit},
-				},
-			},
-		},
-		PullImageIfMissing: false, // Don't pull from Docker Hub
-	})
-	if err != nil {
-		return "", err
-	}
-
-	return container.ID, err
-}
-
 func (*LocalDockerRunner) CollectOutputs(ctx context.Context, input *api.CollectionInput, ow *rpc.OutputWriter) error {
->>>>>>> b055df0c
 	basedir := filepath.Join(input.EnvConfig.WorkDir(), "local_docker", "outputs")
 	return zipRunOutputs(ctx, basedir, input, ow)
 }
